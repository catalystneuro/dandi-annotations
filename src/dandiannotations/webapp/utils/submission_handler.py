"""
Submission handling utilities for the two-tiered external resources system
"""
import os
import yaml
import shutil
import math
from datetime import datetime
from typing import Dict, Any, List, Optional, Tuple
from pathlib import Path

class SubmissionHandler:
    def __init__(self, base_submissions_dir: str):
        """
        Initialize the submission handler
        
        Args:
            base_submissions_dir: Base directory for all submissions (e.g., 'submissions/')
        """
        self.base_dir = Path(base_submissions_dir)
        self.base_dir.mkdir(exist_ok=True)
    
    def _get_dandiset_dir(self, dandiset_id: str) -> Path:
        """Get the directory path for a specific dandiset"""
        # Normalize dandiset_id (remove 'dandiset_' prefix if present)
        if dandiset_id.startswith('dandiset_'):
            dandiset_id = dandiset_id[9:]
        
        # Ensure it's formatted as dandiset_XXXXXX
        if not dandiset_id.startswith('dandiset_'):
            dandiset_id = f"dandiset_{dandiset_id.zfill(6)}"
        
        return self.base_dir / dandiset_id
    
    def _get_community_dir(self, dandiset_id: str) -> Path:
        """Get the community submissions directory for a dandiset"""
        dandiset_dir = self._get_dandiset_dir(dandiset_id)
        community_dir = dandiset_dir / "community"
        community_dir.mkdir(parents=True, exist_ok=True)
        return community_dir
    
    def _get_approved_dir(self, dandiset_id: str) -> Path:
        """Get the approved submissions directory for a dandiset"""
        dandiset_dir = self._get_dandiset_dir(dandiset_id)
        approved_dir = dandiset_dir / "approved"
        approved_dir.mkdir(parents=True, exist_ok=True)
        return approved_dir
    
    def _generate_submission_filename(self) -> str:
        """Generate a timestamped filename for a new submission"""
        timestamp = datetime.now().strftime("%Y%m%d_%H%M%S")
        return f"{timestamp}_submission.yaml"
    
    def save_community_submission(self, dandiset_id: str, resource_data: Dict[str, Any]) -> str:
        """
        Save a new community submission
        
        Args:
            dandiset_id: The dandiset identifier
            resource_data: The resource data to save
            
        Returns:
            The filename of the saved submission
        """
        try:
            community_dir = self._get_community_dir(dandiset_id)
            filename = self._generate_submission_filename()
            filepath = community_dir / filename
            
            # Ensure dandiset_id is in the resource data
            resource_data['dandiset_id'] = dandiset_id
            
            with open(filepath, 'w', encoding='utf-8') as file:
                yaml.dump(resource_data, file, default_flow_style=False, 
                         allow_unicode=True, sort_keys=False, indent=2)
            
            return filename
        except Exception as e:
            raise Exception(f"Error saving community submission: {str(e)}")
    
    def get_community_submissions(self, dandiset_id: str) -> List[Dict[str, Any]]:
        """
        Get all community submissions for a dandiset
        
        Args:
            dandiset_id: The dandiset identifier
            
        Returns:
            List of community submission data with metadata
        """
        try:
            community_dir = self._get_community_dir(dandiset_id)
            submissions = []
            
            for yaml_file in community_dir.glob("*.yaml"):
                try:
                    with open(yaml_file, 'r', encoding='utf-8') as file:
                        data = yaml.safe_load(file)
                        if data:
                            # Add metadata about the submission
                            data['_submission_filename'] = yaml_file.name
                            data['_submission_status'] = 'community'
                            submissions.append(data)
                except Exception as e:
                    print(f"Error loading {yaml_file}: {e}")
                    continue
            
            # Sort by annotation_date (newest first)
            submissions.sort(key=lambda x: x.get('annotation_date', ''), reverse=True)
            return submissions
        except Exception as e:
            raise Exception(f"Error loading community submissions: {str(e)}")
    
    def get_approved_submissions(self, dandiset_id: str) -> List[Dict[str, Any]]:
        """
        Get all approved submissions for a dandiset
        
        Args:
            dandiset_id: The dandiset identifier
            
        Returns:
            List of approved submission data with metadata
        """
        try:
            approved_dir = self._get_approved_dir(dandiset_id)
            submissions = []
            
            for yaml_file in approved_dir.glob("*.yaml"):
                try:
                    with open(yaml_file, 'r', encoding='utf-8') as file:
                        data = yaml.safe_load(file)
                        if data:
                            # Add metadata about the submission
                            data['_submission_filename'] = yaml_file.name
                            data['_submission_status'] = 'approved'
                            submissions.append(data)
                except Exception as e:
                    print(f"Error loading {yaml_file}: {e}")
                    continue
            
            # Sort by annotation_date (newest first)
            submissions.sort(key=lambda x: x.get('annotation_date', ''), reverse=True)
            return submissions
        except Exception as e:
            raise Exception(f"Error loading approved submissions: {str(e)}")
    
    def approve_submission(self, dandiset_id: str, filename: str, approver_info: Dict[str, Any]) -> bool:
        """
        Move a submission from community to approved folder and add approval information
        
        Args:
            dandiset_id: The dandiset identifier
            filename: The filename of the submission to approve
            approver_info: Information about the person approving (name, email, etc.)
            
        Returns:
            True if successful, False otherwise
        """
        try:
            community_dir = self._get_community_dir(dandiset_id)
            approved_dir = self._get_approved_dir(dandiset_id)
            
            source_path = community_dir / filename
            dest_path = approved_dir / filename
            
            if not source_path.exists():
                raise FileNotFoundError(f"Submission file not found: {filename}")
            
            if dest_path.exists():
                raise FileExistsError(f"File already exists in approved folder: {filename}")
            
            # Load the existing submission data
            with open(source_path, 'r', encoding='utf-8') as file:
                submission_data = yaml.safe_load(file)
            
            # Add approval information
            submission_data['approval_contributor'] = {
                'name': approver_info.get('name', 'Unknown Moderator'),
                'email': approver_info.get('email'),
                'identifier': approver_info.get('identifier'),
                'url': approver_info.get('url'),
                'schemaKey': 'AnnotationContributor'
            }
            submission_data['approval_date'] = datetime.now().astimezone().isoformat()
            
            # Save the updated data to the approved folder
            with open(dest_path, 'w', encoding='utf-8') as file:
                yaml.dump(submission_data, file, default_flow_style=False, 
                         allow_unicode=True, sort_keys=False, indent=2)
            
            # Remove the original file from community folder
            source_path.unlink()
            
            return True
            
        except Exception as e:
            raise Exception(f"Error approving submission: {str(e)}")
    
    def get_all_pending_submissions(self) -> List[Dict[str, Any]]:
        """
        Get all pending community submissions across all dandisets
        
        Returns:
            List of all community submissions with dandiset info
        """
        try:
            all_submissions = []
            
            # Iterate through all dandiset directories
            for dandiset_dir in self.base_dir.iterdir():
                if dandiset_dir.is_dir() and dandiset_dir.name.startswith('dandiset_'):
                    dandiset_id = dandiset_dir.name
                    community_submissions = self.get_community_submissions(dandiset_id)
                    
                    # Add dandiset info to each submission
                    for submission in community_submissions:
                        submission['_dandiset_id'] = dandiset_id
                        all_submissions.append(submission)
            
            # Sort by annotation_date (newest first)
            all_submissions.sort(key=lambda x: x.get('annotation_date', ''), reverse=True)
            return all_submissions
            
        except Exception as e:
            raise Exception(f"Error loading all pending submissions: {str(e)}")
    
    def get_submission_by_filename(self, dandiset_id: str, filename: str, status: str = 'community') -> Optional[Dict[str, Any]]:
        """
        Get a specific submission by filename
        
        Args:
            dandiset_id: The dandiset identifier
            filename: The submission filename
            status: 'community' or 'approved'
            
        Returns:
            The submission data or None if not found
        """
        try:
            if status == 'community':
                target_dir = self._get_community_dir(dandiset_id)
            else:
                target_dir = self._get_approved_dir(dandiset_id)
            
            filepath = target_dir / filename
            
            if not filepath.exists():
                return None
            
            with open(filepath, 'r', encoding='utf-8') as file:
                data = yaml.safe_load(file)
                if data:
                    data['_submission_filename'] = filename
                    data['_submission_status'] = status
                    data['_dandiset_id'] = dandiset_id
                return data
                
        except Exception as e:
            print(f"Error loading submission {filename}: {e}")
            return None
    
    def get_all_dandisets(self) -> List[Dict[str, Any]]:
        """
        Get all dandisets that have submissions (community or approved)
        
        Returns:
            List of dandiset info with submission counts
        """
        try:
            dandisets = []
            
            # Iterate through all dandiset directories
            for dandiset_dir in self.base_dir.iterdir():
                if dandiset_dir.is_dir() and dandiset_dir.name.startswith('dandiset_'):
                    dandiset_id = dandiset_dir.name
                    
                    # Count submissions
                    community_count = len(self.get_community_submissions(dandiset_id))
                    approved_count = len(self.get_approved_submissions(dandiset_id))
                    total_count = community_count + approved_count
                    
                    # Only include dandisets that have submissions
                    if total_count > 0:
                        # Format display name as DANDI:XXXXXX
                        display_id = f"DANDI:{dandiset_id.split('_')[1]}"
                        
                        dandisets.append({
                            'id': dandiset_id,
                            'display_id': display_id,
                            'community_count': community_count,
                            'approved_count': approved_count,
                            'total_count': total_count
                        })
            
            # Sort by dandiset ID
            dandisets.sort(key=lambda x: x['id'])
            return dandisets
            
        except Exception as e:
            raise Exception(f"Error loading dandisets: {str(e)}")
    
    def _paginate_list(self, items: List[Any], page: int = 1, per_page: int = 10) -> Tuple[List[Any], Dict[str, Any]]:
        """
        Paginate a list of items and return pagination metadata
        
        Args:
            items: List of items to paginate
            page: Current page number (1-based)
            per_page: Number of items per page
            
        Returns:
            Tuple of (paginated_items, pagination_info)
        """
        total_items = len(items)
        total_pages = math.ceil(total_items / per_page) if total_items > 0 else 1
        
        # Ensure page is within valid range
        page = max(1, min(page, total_pages))
        
        # Calculate start and end indices
        start_idx = (page - 1) * per_page
        end_idx = start_idx + per_page
        
        # Get paginated items
        paginated_items = items[start_idx:end_idx]
        
        # Create pagination info
        pagination_info = {
            'page': page,
            'per_page': per_page,
            'total_items': total_items,
            'total_pages': total_pages,
            'has_prev': page > 1,
            'has_next': page < total_pages,
            'prev_page': page - 1 if page > 1 else None,
            'next_page': page + 1 if page < total_pages else None,
            'start_item': start_idx + 1 if total_items > 0 else 0,
            'end_item': min(end_idx, total_items)
        }
        
        return paginated_items, pagination_info
    
    def get_all_dandisets_paginated(self, page: int = 1, per_page: int = 10) -> Tuple[List[Dict[str, Any]], Dict[str, Any]]:
        """
        Get paginated dandisets that have submissions
        
        Args:
            page: Current page number (1-based)
            per_page: Number of dandisets per page
            
        Returns:
            Tuple of (paginated_dandisets, pagination_info)
        """
        all_dandisets = self.get_all_dandisets()
        return self._paginate_list(all_dandisets, page, per_page)
    
    def get_community_submissions_paginated(self, dandiset_id: str, page: int = 1, per_page: int = 9) -> Tuple[List[Dict[str, Any]], Dict[str, Any]]:
        """
        Get paginated community submissions for a dandiset
        
        Args:
            dandiset_id: The dandiset identifier
            page: Current page number (1-based)
            per_page: Number of submissions per page
            
        Returns:
            Tuple of (paginated_submissions, pagination_info)
        """
        all_submissions = self.get_community_submissions(dandiset_id)
        return self._paginate_list(all_submissions, page, per_page)
    
    def get_approved_submissions_paginated(self, dandiset_id: str, page: int = 1, per_page: int = 9) -> Tuple[List[Dict[str, Any]], Dict[str, Any]]:
        """
        Get paginated approved submissions for a dandiset
        
        Args:
            dandiset_id: The dandiset identifier
            page: Current page number (1-based)
            per_page: Number of submissions per page
            
        Returns:
            Tuple of (paginated_submissions, pagination_info)
        """
        all_submissions = self.get_approved_submissions(dandiset_id)
        return self._paginate_list(all_submissions, page, per_page)
    
    def get_all_pending_submissions_paginated(self, page: int = 1, per_page: int = 9) -> Tuple[List[Dict[str, Any]], Dict[str, Any]]:
        """
        Get paginated pending community submissions across all dandisets
        
        Args:
            page: Current page number (1-based)
            per_page: Number of submissions per page
            
        Returns:
            Tuple of (paginated_submissions, pagination_info)
        """
        all_submissions = self.get_all_pending_submissions()
        return self._paginate_list(all_submissions, page, per_page)
    
    def get_user_submissions(self, user_email: str) -> Tuple[List[Dict[str, Any]], List[Dict[str, Any]]]:
        """
        Get all submissions (community and approved) for a specific user
        
        Args:
            user_email: Email address of the user
            
        Returns:
            Tuple of (community_submissions, approved_submissions)
        """
        try:
            community_submissions = []
            approved_submissions = []
            
            # Iterate through all dandiset directories
            for dandiset_dir in self.base_dir.iterdir():
                if dandiset_dir.is_dir() and dandiset_dir.name.startswith('dandiset_'):
                    dandiset_id = dandiset_dir.name
                    
                    # Get community submissions for this dandiset
                    dandiset_community = self.get_community_submissions(dandiset_id)
                    for submission in dandiset_community:
                        contributor_email = submission.get('annotation_contributor', {}).get('email', '')
                        if contributor_email == user_email:
                            submission['_dandiset_id'] = dandiset_id
                            community_submissions.append(submission)
                    
                    # Get approved submissions for this dandiset
                    dandiset_approved = self.get_approved_submissions(dandiset_id)
                    for submission in dandiset_approved:
                        contributor_email = submission.get('annotation_contributor', {}).get('email', '')
                        if contributor_email == user_email:
                            submission['_dandiset_id'] = dandiset_id
                            approved_submissions.append(submission)
            
            # Sort by annotation_date (newest first)
            community_submissions.sort(key=lambda x: x.get('annotation_date', ''), reverse=True)
            approved_submissions.sort(key=lambda x: x.get('annotation_date', ''), reverse=True)
            
            return community_submissions, approved_submissions
            
        except Exception as e:
            raise Exception(f"Error loading user submissions: {str(e)}")
    
    def get_user_submissions_paginated(self, user_email: str, community_page: int = 1, approved_page: int = 1, per_page: int = 9) -> Tuple[List[Dict[str, Any]], Dict[str, Any], List[Dict[str, Any]], Dict[str, Any]]:
        """
        Get paginated submissions for a specific user
        
        Args:
            user_email: Email address of the user
            community_page: Current page for community submissions
            approved_page: Current page for approved submissions
            per_page: Number of submissions per page
            
        Returns:
            Tuple of (community_submissions, community_pagination, approved_submissions, approved_pagination)
        """
        community_submissions, approved_submissions = self.get_user_submissions(user_email)
        
        community_paginated, community_pagination = self._paginate_list(community_submissions, community_page, per_page)
        approved_paginated, approved_pagination = self._paginate_list(approved_submissions, approved_page, per_page)
        
        return community_paginated, community_pagination, approved_paginated, approved_pagination
    
<<<<<<< HEAD
    def get_dandiset(self, dandiset_id: str) -> Optional[Dict[str, Any]]:
        """
        Get a specific dandiset by ID
        
        Args:
            dandiset_id: The dandiset identifier
            
        Returns:
            Dandiset info dict or None if not found
        """
        try:
            all_dandisets = self.get_all_dandisets()
            for dandiset in all_dandisets:
                if dandiset.get('id') == dandiset_id:
                    return dandiset
            return None
        except Exception as e:
            raise Exception(f"Error retrieving dandiset {dandiset_id}: {str(e)}")
    
    def get_resource_by_id(self, resource_id: str) -> Optional[Dict[str, Any]]:
        """
        Get a specific resource by ID across all dandisets
        
        Args:
            resource_id: The resource identifier (filename without .yaml extension)
            
        Returns:
            Resource data dict or None if not found
        """
        try:
            # Search through all dandisets for this resource
            all_dandisets = self.get_all_dandisets()
            
            for dandiset in all_dandisets:
                dandiset_id = dandiset['id']
                
                # Check approved submissions
                approved_submissions = self.get_approved_submissions(dandiset_id)
                for submission in approved_submissions:
                    if submission.get('_submission_filename', '').replace('.yaml', '') == resource_id:
                        return submission
                
                # Check community submissions
                community_submissions = self.get_community_submissions(dandiset_id)
                for submission in community_submissions:
                    if submission.get('_submission_filename', '').replace('.yaml', '') == resource_id:
                        return submission
            
            return None
        except Exception as e:
            raise Exception(f"Error retrieving resource {resource_id}: {str(e)}")
    
    def get_all_submissions(self, dandiset_id: str, include_community: bool = True) -> List[Dict[str, Any]]:
        """
        Get all submissions (approved + community) for a dandiset
        
        Args:
            dandiset_id: The dandiset identifier
            include_community: Whether to include community submissions
            
        Returns:
            List of all submission data
        """
        try:
            # Get approved submissions
            approved_submissions = self.get_approved_submissions(dandiset_id)
            
            # Get community submissions if requested
            community_submissions = []
            if include_community:
                community_submissions = self.get_community_submissions(dandiset_id)
            
            # Combine and sort by annotation_date (newest first)
            all_submissions = approved_submissions + community_submissions
            all_submissions.sort(key=lambda x: x.get('annotation_date', ''), reverse=True)
            
            return all_submissions
        except Exception as e:
            raise Exception(f"Error retrieving all submissions for dandiset {dandiset_id}: {str(e)}")
    
    def get_all_submissions_paginated(self, dandiset_id: str, page: int = 1, per_page: int = 10, include_community: bool = True) -> Tuple[List[Dict[str, Any]], Dict[str, Any]]:
        """
        Get paginated submissions (approved + community) for a dandiset
        
        Args:
            dandiset_id: The dandiset identifier
            page: Current page number (1-based)
            per_page: Number of submissions per page
            include_community: Whether to include community submissions
            
        Returns:
            Tuple of (paginated_submissions, pagination_info)
        """
        all_submissions = self.get_all_submissions(dandiset_id, include_community)
        return self._paginate_list(all_submissions, page, per_page)
    
    def get_dandiset_stats(self, dandiset_id: str) -> Dict[str, Any]:
        """
        Get detailed statistics for a specific dandiset
        
        Args:
            dandiset_id: The dandiset identifier
            
        Returns:
            Dictionary with detailed dandiset statistics
        """
        try:
            # Get dandiset information
            dandiset_info = self.get_dandiset(dandiset_id)
            if not dandiset_info:
                raise Exception(f"Dandiset {dandiset_id} not found")
            
            # Get detailed submissions for analysis
            approved_submissions = self.get_approved_submissions(dandiset_id)
            community_submissions = self.get_community_submissions(dandiset_id)
            
            # Calculate detailed statistics
            stats = {
                'dandiset_id': dandiset_id,
                'display_id': f"DANDI:{dandiset_id.split('_')[1]}" if '_' in dandiset_id else f"DANDI:{dandiset_id.zfill(6)}",
                'approved_count': len(approved_submissions),
                'pending_count': len(community_submissions),
                'total_count': len(approved_submissions) + len(community_submissions),
                'unique_contributors': len(set(
                    submission.get('annotation_contributor', {}).get('name')
                    for submission in approved_submissions + community_submissions
                    if submission.get('annotation_contributor', {}).get('name')
                )),
                'resource_types': {},
                'repositories': {}
            }
            
            # Analyze resource types and repositories
            all_submissions = approved_submissions + community_submissions
            for submission in all_submissions:
                resource_type = submission.get('resourceType', 'Unknown')
                repository = submission.get('repository', 'Unknown')
                
                stats['resource_types'][resource_type] = stats['resource_types'].get(resource_type, 0) + 1
                stats['repositories'][repository] = stats['repositories'].get(repository, 0) + 1
            
            return stats
        except Exception as e:
            raise Exception(f"Error calculating dandiset statistics: {str(e)}")
=======
    def delete_submission(self, dandiset_id: str, filename: str, status: str, moderator_info: Dict[str, Any]) -> bool:
        """
        Delete a submission and move it to backup folder with audit trail
        
        Args:
            dandiset_id: The dandiset identifier
            filename: The submission filename to delete
            status: 'community' or 'approved'
            moderator_info: Information about the moderator performing deletion
            
        Returns:
            True if successful, False otherwise
        """
        try:
            # Get source directory based on status
            if status == 'community':
                source_dir = self._get_community_dir(dandiset_id)
            elif status == 'approved':
                source_dir = self._get_approved_dir(dandiset_id)
            else:
                raise ValueError(f"Invalid status: {status}. Must be 'community' or 'approved'")
            
            # Get source file path
            source_path = source_dir / filename
            
            if not source_path.exists():
                raise FileNotFoundError(f"Submission file not found: {filename}")
            
            # Create deleted directory structure
            dandiset_dir = self._get_dandiset_dir(dandiset_id)
            deleted_dir = dandiset_dir / "deleted" / status
            deleted_dir.mkdir(parents=True, exist_ok=True)
            
            # Generate timestamped filename for backup
            timestamp = datetime.now().strftime("%Y%m%d_%H%M%S")
            backup_filename = f"deleted_{timestamp}_{filename}"
            backup_path = deleted_dir / backup_filename
            
            # Load the existing submission data
            with open(source_path, 'r', encoding='utf-8') as file:
                submission_data = yaml.safe_load(file)
            
            # Add deletion metadata
            submission_data['deletion_info'] = {
                'deleted_by': {
                    'name': moderator_info.get('name', 'Unknown Moderator'),
                    'email': moderator_info.get('email'),
                    'identifier': moderator_info.get('identifier'),
                    'url': moderator_info.get('url'),
                    'schemaKey': 'AnnotationContributor'
                },
                'deletion_date': datetime.now().astimezone().isoformat(),
                'original_filename': filename,
                'original_status': status
            }
            
            # Save the updated data to the backup folder
            with open(backup_path, 'w', encoding='utf-8') as file:
                yaml.dump(submission_data, file, default_flow_style=False, 
                         allow_unicode=True, sort_keys=False, indent=2)
            
            # Remove the original file
            source_path.unlink()
            
            return True
            
        except Exception as e:
            raise Exception(f"Error deleting submission: {str(e)}")
>>>>>>> 2d39b4a5
<|MERGE_RESOLUTION|>--- conflicted
+++ resolved
@@ -462,7 +462,6 @@
         
         return community_paginated, community_pagination, approved_paginated, approved_pagination
     
-<<<<<<< HEAD
     def get_dandiset(self, dandiset_id: str) -> Optional[Dict[str, Any]]:
         """
         Get a specific dandiset by ID
@@ -607,7 +606,7 @@
             return stats
         except Exception as e:
             raise Exception(f"Error calculating dandiset statistics: {str(e)}")
-=======
+
     def delete_submission(self, dandiset_id: str, filename: str, status: str, moderator_info: Dict[str, Any]) -> bool:
         """
         Delete a submission and move it to backup folder with audit trail
@@ -675,5 +674,4 @@
             return True
             
         except Exception as e:
-            raise Exception(f"Error deleting submission: {str(e)}")
->>>>>>> 2d39b4a5
+            raise Exception(f"Error deleting submission: {str(e)}")